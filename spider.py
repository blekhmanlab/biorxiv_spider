--- conflicted
+++ resolved
@@ -435,10 +435,7 @@
     if 'collection' not in resp.keys() or len(resp['collection']) == 0:
       self.log.record(f"No results in response from details endpoint.", 'error')
       return
-<<<<<<< HEAD
-=======
-
->>>>>>> 61fa2142
+
     date = None
     for entry in resp['collection']:
       if entry.get('version') == '1':
